--- conflicted
+++ resolved
@@ -6,13 +6,7 @@
 readme = "README.md"
 packages = [
     { include = "app", from = "src" },
-<<<<<<< HEAD
-    { include = "api", from = "src" },
-    { include = "inference", from = "src" },
-    { include = "worker", from = "src" },
-=======
 
->>>>>>> 8a9527ad
 ]
 
 [tool.poetry.dependencies]
@@ -39,20 +33,11 @@
 [tool.black]
 line-length = 88
 target-version = ["py311"]
-<<<<<<< HEAD
-include = "\\.(py|pyi)$"
-=======
-include = '\\.(py|pyi)$'
->>>>>>> 8a9527ad
 
 [tool.isort]
 profile = "black"
 line_length = 88
-<<<<<<< HEAD
-known_first_party = ["app", "api", "inference", "worker"]
-=======
 
->>>>>>> 8a9527ad
 
 [tool.mypy]
 python_version = "3.11"
