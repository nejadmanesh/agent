[tool.poetry]
name = "agent-project"
version = "0.1.0"
description = "Base Python project scaffold configured with modern development tooling."
authors = ["Your Name <you@example.com>"]
readme = "README.md"
packages = [
    { include = "app", from = "src" },
<<<<<<< HEAD
    { include = "dashboard", from = "src" },
=======
    { include = "services", from = "src" },
    { include = "workers", from = "src" },
    { include = "data_pipeline", from = "src" },
>>>>>>> 2911f574
]

[tool.poetry.dependencies]
python = "^3.11"
<<<<<<< HEAD
streamlit = "^1.31.0"
plotly = "^5.18.0"
requests = "^2.31.0"
pyjwt = { extras = ["crypto"], version = "^2.8.0" }
=======
requests = "^2.31"
pandas = "^2.1"
sqlalchemy = "^2.0"
psycopg2-binary = "^2.9"
pyarrow = "^13.0"
fastapi = "^0.103"
uvicorn = { extras = ["standard"], version = "^0.23" }
pydantic = "^2.3"
python-multipart = "^0.0.6"
celery = "^5.3"
redis = "^5.0"
joblib = "^1.3"
scikit-learn = "^1.3"
>>>>>>> 2911f574

[tool.poetry.group.dev.dependencies]
black = "^23.9"
isort = "^5.12"
mypy = "^1.6"
pre-commit = "^3.4"
mkdocs = "^1.5"
mkdocs-material = "^9.4"
pytest = "^7.4"

[build-system]
requires = ["poetry-core>=1.5.0"]
build-backend = "poetry.core.masonry.api"

[tool.black]
line-length = 88
target-version = ["py311"]
include = '\\.(py|pyi)$'

[tool.isort]
profile = "black"
line_length = 88
<<<<<<< HEAD
known_first_party = ["app", "dashboard"]
=======
known_first_party = ["app", "data_pipeline", "services", "workers"]
>>>>>>> 2911f574

[tool.mypy]
python_version = "3.11"
warn_return_any = true
warn_unused_configs = true
warn_unused_ignores = true
strict_optional = true
no_implicit_optional = true
check_untyped_defs = true
disallow_untyped_defs = true
namespace_packages = true
mypy_path = ["src"]

[tool.poetry.scripts]
app = "app.__main__:main"<|MERGE_RESOLUTION|>--- conflicted
+++ resolved
@@ -6,37 +6,12 @@
 readme = "README.md"
 packages = [
     { include = "app", from = "src" },
-<<<<<<< HEAD
-    { include = "dashboard", from = "src" },
-=======
-    { include = "services", from = "src" },
-    { include = "workers", from = "src" },
-    { include = "data_pipeline", from = "src" },
->>>>>>> 2911f574
+
 ]
 
 [tool.poetry.dependencies]
 python = "^3.11"
-<<<<<<< HEAD
-streamlit = "^1.31.0"
-plotly = "^5.18.0"
-requests = "^2.31.0"
-pyjwt = { extras = ["crypto"], version = "^2.8.0" }
-=======
-requests = "^2.31"
-pandas = "^2.1"
-sqlalchemy = "^2.0"
-psycopg2-binary = "^2.9"
-pyarrow = "^13.0"
-fastapi = "^0.103"
-uvicorn = { extras = ["standard"], version = "^0.23" }
-pydantic = "^2.3"
-python-multipart = "^0.0.6"
-celery = "^5.3"
-redis = "^5.0"
-joblib = "^1.3"
-scikit-learn = "^1.3"
->>>>>>> 2911f574
+
 
 [tool.poetry.group.dev.dependencies]
 black = "^23.9"
@@ -59,11 +34,7 @@
 [tool.isort]
 profile = "black"
 line_length = 88
-<<<<<<< HEAD
-known_first_party = ["app", "dashboard"]
-=======
-known_first_party = ["app", "data_pipeline", "services", "workers"]
->>>>>>> 2911f574
+
 
 [tool.mypy]
 python_version = "3.11"
